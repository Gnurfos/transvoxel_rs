--- conflicted
+++ resolved
@@ -36,12 +36,8 @@
 bevy_egui = "0.20.2"
 #bevy_screen_diags = "0.4.0"
 noise = "0.8.2"
-<<<<<<< HEAD
-rand = "0.8.3"
+rand = "0.8.5"
 rand_chacha = "0.3.1"
-=======
-rand = "0.8.5"
->>>>>>> 93b2f2f1
 
 [profile.dev]
 opt-level = 3
